--- conflicted
+++ resolved
@@ -115,13 +115,8 @@
           secretName: ${secret_name}
           optional: true
     extraVolumeMounts:
-<<<<<<< HEAD
-        - name: test-vol
+        - name: data-vol
           mountPath: /data
-=======
-        - name: data-vol
-          mountPath: /persist-data
->>>>>>> cf188a82
         - name: secret-volume
           mountPath: /etc/secret-volume
           readOnly: true
