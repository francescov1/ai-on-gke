# Copyright 2023 Google LLC
#
# Licensed under the Apache License, Version 2.0 (the "License");
# you may not use this file except in compliance with the License.
# You may obtain a copy of the License at
#
#      http://www.apache.org/licenses/LICENSE-2.0
#
# Unless required by applicable law or agreed to in writing, software
# distributed under the License is distributed on an "AS IS" BASIS,
# WITHOUT WARRANTIES OR CONDITIONS OF ANY KIND, either express or implied.
# See the License for the specific language governing permissions and
# limitations under the License.

# This file can update the JupyterHub Helm chart's default configuration values.
#
# For reference see the configuration reference and default values, but make
# sure to refer to the Helm chart version of interest to you!
#
# Introduction to YAML:     https://www.youtube.com/watch?v=cdLNKUoMc6c
# Chart config reference:   https://zero-to-jupyterhub.readthedocs.io/en/stable/resources/reference.html
# Chart default values:     https://github.com/jupyterhub/zero-to-jupyterhub-k8s/blob/HEAD/jupyterhub/values.yaml
# Available chart versions: https://jupyterhub.github.io/helm-chart/
hub:
  image:
    name: us-docker.pkg.dev/ai-on-gke/jupyterhub-authentication-class/jupyter-auth-class
    # This is the timestamp of the image, we should avoid using 'latest'
    tag: '1710974014'
  labels:
    ${indent(4, chomp(jsonencode(additional_labels)))}
  config:
    JupyterHub:
      authenticator_class: ${authenticator_class}
    GCPIAPAuthenticator:
      header_name: 'X-Goog-IAP-JWT-Assertion'
      project_id: '${project_id}'
      namespace: '${namespace}'
      service_name: '${service_name}'
      project_number: '${project_number}'
    Authenticator:
      admin_users:
        - admin
      allowed_users:
        - user
    DummyAuthenticator:
      password: ${password}
  networkPolicy:
    enabled: false

prePuller:
  hook:
    enabled: false

proxy:
  labels:
    ${indent(4, chomp(jsonencode(additional_labels)))}
  chp:
    networkPolicy:
      enabled: false
  service:
    type: ${service_type}
    annotations:
      beta.cloud.google.com/backend-config: '{"default": "${backend_config}"}'
  traefik:
    networkPolicy:
      enabled: false

scheduling:
  userScheduler:
    enabled: false
  userPlaceholder:
    enabled: false

singleuser:
  memory:
    limit: 16G
    guarantee: 16G
  cpu:
    limit: 4
    guarantee: 4
  extraResource:
    limits:
      ephemeral-storage: ${ephemeral_storage}
    guarantees:
      ephemeral-storage: ${ephemeral_storage}
  nodeSelector:
    iam.gke.io/gke-metadata-server-enabled: "true"
  extraEnv:
    # Used for GCSFuse to set the ephemeral storage as the home directory. If not set, it will show a permission error on the pod log when using GCSFuse.
    JUPYTER_ALLOW_INSECURE_WRITES: "true"
    CLOUDSQL_INSTANCE_CONNECTION_NAME: ${cloudsql_instance_connection_name}
  extraLabels:
    ${indent(4, chomp(jsonencode(additional_labels)))}
  image:
    name: ${notebook_image}
    tag: ${notebook_image_tag}
  startTimeout: 1000
  extraAnnotations:
    gke-gcsfuse/volumes: "true"
    gke-gcsfuse/cpu-limit: 500m
    gke-gcsfuse/memory-limit: 250Mi
    gke-gcsfuse/ephemeral-storage-limit: 10Gi
  serviceAccountName: ${k8s_service_account}
  # Configure csi for gcsfuse
  storage:
    dynamic:
      pvcNameTemplate: claim-{username}
    extraVolumes:
      - name: data-vol
        csi:
          driver: gcsfuse.csi.storage.gke.io
          volumeAttributes:
            bucketName: ${gcs_bucket}
            mountOptions: "implicit-dirs,uid=1000,gid=100"
      - name: secret-volume
        secret:
          secretName: ${secret_name}
          optional: true

    extraVolumeMounts:
<<<<<<< HEAD
        - name: test-vol
          mountPath: /data
=======
        - name: data-vol
          mountPath: /persist-data
>>>>>>> cf188a82
        - name: secret-volume
          mountPath: /etc/secret-volume
          readOnly: true
  profileList:
    - display_name: "CPU (C3)"
      description: "Creates CPU (C3) VMs as the compute for notebook execution."
      profile_options:
        storage:
          display_name: "Storage"
          choices:
            DefaultStorage:
              display_name: "Local (SSD)"
              kubespawner_override:
                default: true
            GCSFuse:
              display_name: "GCSFuse"
              kubespawner_override:
                volume_mounts:
                - name: gcs-fuse-csi-ephemeral
                  mountPath: /home/jovyan
                volumes:
                - name: gcs-fuse-csi-ephemeral
                  csi:
                    driver: gcsfuse.csi.storage.gke.io
                    volumeAttributes:
                      bucketName: ${gcs_bucket}
                      mountOptions: "uid=1000,gid=100,o=noexec,implicit-dirs,dir-mode=777,file-mode=777,only-dir=notebooks/{username}"
      kubespawner_override:
        node_selector:
          cloud.google.com/compute-class: "Performance"
          cloud.google.com/machine-family: "c3"
          cloud.google.com/gke-ephemeral-storage-local-ssd: "true"
      default: true
    - display_name: "GPU (L4)"
      description: "Creates GPU VMs (L4) as the compute for notebook execution."
      profile_options:
        storage:
          display_name: "Storage"
          choices:
            DefaultStorage:
              display_name: "Local (SSD)"
              kubespawner_override:
                default: true
            GCSFuse:
              display_name: "GCSFuse"
              kubespawner_override:
                volume_mounts:
                - name: gcs-fuse-csi-ephemeral
                  mountPath: /home/jovyan
                volumes:
                - name: gcs-fuse-csi-ephemeral
                  csi:
                    driver: gcsfuse.csi.storage.gke.io
                    volumeAttributes:
                      bucketName: ${gcs_bucket}
                      mountOptions: "uid=1000,gid=100,o=noexec,implicit-dirs,dir-mode=777,file-mode=777,only-dir=notebooks/{username}"
      kubespawner_override:
        image: ${notebook_image}:${notebook_image_tag}
        extra_resource_limits:
          nvidia.com/gpu: "2"
        extra_resource_guarantees:
          nvidia.com/gpu: "2"
        node_selector:
          cloud.google.com/compute-class: "Accelerator"
          cloud.google.com/gke-accelerator: "nvidia-l4"
          cloud.google.com/gke-ephemeral-storage-local-ssd: "true"
  cmd: null
  cloudMetadata:
    blockWithIptables: false
  networkPolicy:
    enabled: false<|MERGE_RESOLUTION|>--- conflicted
+++ resolved
@@ -118,13 +118,8 @@
           optional: true
 
     extraVolumeMounts:
-<<<<<<< HEAD
-        - name: test-vol
+        - name: data-vol
           mountPath: /data
-=======
-        - name: data-vol
-          mountPath: /persist-data
->>>>>>> cf188a82
         - name: secret-volume
           mountPath: /etc/secret-volume
           readOnly: true
