# Copyright 2023 Google LLC
#
# Licensed under the Apache License, Version 2.0 (the "License");
# you may not use this file except in compliance with the License.
# You may obtain a copy of the License at
#
#     http://www.apache.org/licenses/LICENSE-2.0
#
# Unless required by applicable law or agreed to in writing, software
# distributed under the License is distributed on an "AS IS" BASIS,
# WITHOUT WARRANTIES OR CONDITIONS OF ANY KIND, either express or implied.
# See the License for the specific language governing permissions and
# limitations under the License.

data "google_project" "project" {
  project_id = var.project_id
}

locals {
  cloudsql_instance_connection_name = format("%s:%s:%s", var.project_id, var.db_region, var.cloudsql_instance_name)
  additional_labels = tomap({
    for item in var.additional_labels :
    split("=", item)[0] => split("=", item)[1]
  })
}

# IAP Section: Creates the GKE components
module "iap_auth" {
  count  = var.add_auth ? 1 : 0
  source = "../../modules/iap"

  project_id               = var.project_id
  namespace                = var.namespace
  app_name                 = "jupyter"
  create_brand             = var.create_brand
  support_email            = var.support_email
  k8s_ingress_name         = var.k8s_ingress_name
  k8s_managed_cert_name    = var.k8s_managed_cert_name
  k8s_iap_secret_name      = var.k8s_iap_secret_name
  k8s_backend_config_name  = var.k8s_backend_config_name
  k8s_backend_service_name = var.k8s_backend_service_name
  k8s_backend_service_port = var.k8s_backend_service_port
  client_id                = var.client_id
  client_secret            = var.client_secret
  domain                   = var.domain
  members_allowlist        = var.members_allowlist
  depends_on = [
    helm_release.jupyterhub
  ]
}

module "jupyterhub-workload-identity" {
  source     = "terraform-google-modules/kubernetes-engine/google//modules/workload-identity"
  version    = "30.0.0" # Pinning to a previous version as current version (30.1.0) showed inconsitent behaviour with workload identity service accounts
  name       = var.workload_identity_service_account
  namespace  = var.namespace
  project_id = var.project_id
  roles      = concat(var.predefined_iam_roles, var.gcp_service_account_iam_roles)
}

resource "kubernetes_annotations" "hub" {
  api_version = "v1"
  kind        = "ServiceAccount"
  metadata {
    name      = "hub"
    namespace = var.namespace
  }
  annotations = {
    "iam.gke.io/gcp-service-account" = module.jupyterhub-workload-identity.gcp_service_account_email
  }
  depends_on = [
    helm_release.jupyterhub,
  ]
}

resource "google_service_account_iam_binding" "hub-workload-identity-user" {
  count              = var.add_auth ? 1 : 0
  service_account_id = module.jupyterhub-workload-identity.gcp_service_account.name
  role               = "roles/iam.workloadIdentityUser"

  members = [
    "serviceAccount:${var.project_id}.svc.id.goog[${var.namespace}/hub]",
    "serviceAccount:${var.project_id}.svc.id.goog[${var.namespace}/${var.workload_identity_service_account}]",
  ]
  depends_on = [
    helm_release.jupyterhub
  ]
}


resource "google_storage_bucket_iam_member" "gcs-bucket-iam" {
  bucket = var.gcs_bucket
  role   = "roles/storage.objectAdmin"
  member = "serviceAccount:${module.jupyterhub-workload-identity.gcp_service_account_email}"
}

resource "random_password" "generated_password" {
  count   = var.add_auth ? 0 : 1
  length  = 10
  special = false
}

resource "helm_release" "jupyterhub" {
  name             = "jupyterhub"
  repository       = "https://jupyterhub.github.io/helm-chart"
  chart            = "jupyterhub"
  namespace        = var.namespace
  create_namespace = true
  cleanup_on_fail  = "true"
  timeout          = 600

  values = var.autopilot_cluster ? [templatefile("${path.module}/jupyter_config/config-selfauth-autopilot.yaml", {
    password            = var.add_auth ? "dummy" : random_password.generated_password[0].result
    project_id          = var.project_id
    project_number      = data.google_project.project.number
    namespace           = var.namespace
    additional_labels   = local.additional_labels
    backend_config      = var.k8s_backend_config_name
    service_name        = var.k8s_backend_service_name
    authenticator_class = var.add_auth ? "'gcpiapjwtauthenticator.GCPIAPAuthenticator'" : "dummy"
    service_type        = var.add_auth ? "NodePort" : "ClusterIP"
    gcs_bucket          = var.gcs_bucket
    k8s_service_account = var.workload_identity_service_account
    ephemeral_storage   = var.ephemeral_storage
<<<<<<< HEAD
    secret_name                       = var.db_secret_name
    cloudsql_instance_connection_name = local.cloudsql_instance_connection_name

=======
    notebook_image      = "jupyter/tensorflow-notebook"
    notebook_image_tag  = "python-3.10"
>>>>>>> 45d2eab6
    })
    ] : [templatefile("${path.module}/jupyter_config/config-selfauth.yaml", {
      password            = var.add_auth ? "dummy" : random_password.generated_password[0].result
      project_id          = var.project_id
      project_number      = data.google_project.project.number
      namespace           = var.namespace
      additional_labels   = local.additional_labels
      backend_config      = var.k8s_backend_config_name
      service_name        = var.k8s_backend_service_name
      authenticator_class = var.add_auth ? "'gcpiapjwtauthenticator.GCPIAPAuthenticator'" : "dummy"
      service_type        = var.add_auth ? "NodePort" : "ClusterIP"
      gcs_bucket          = var.gcs_bucket
      k8s_service_account = var.workload_identity_service_account
      ephemeral_storage   = var.ephemeral_storage
<<<<<<< HEAD
      secret_name                       = var.db_secret_name
      cloudsql_instance_connection_name = local.cloudsql_instance_connection_name
=======
      notebook_image      = "jupyter/tensorflow-notebook"
      notebook_image_tag  = "python-3.10"
>>>>>>> 45d2eab6
    })
  ]
  depends_on = [module.jupyterhub-workload-identity]
}

data "kubernetes_service" "jupyter" {
  metadata {
    name      = var.k8s_backend_service_name
    namespace = var.namespace
  }
  depends_on = [module.iap_auth, helm_release.jupyterhub]
}
<|MERGE_RESOLUTION|>--- conflicted
+++ resolved
@@ -122,14 +122,11 @@
     gcs_bucket          = var.gcs_bucket
     k8s_service_account = var.workload_identity_service_account
     ephemeral_storage   = var.ephemeral_storage
-<<<<<<< HEAD
     secret_name                       = var.db_secret_name
     cloudsql_instance_connection_name = local.cloudsql_instance_connection_name
 
-=======
     notebook_image      = "jupyter/tensorflow-notebook"
     notebook_image_tag  = "python-3.10"
->>>>>>> 45d2eab6
     })
     ] : [templatefile("${path.module}/jupyter_config/config-selfauth.yaml", {
       password            = var.add_auth ? "dummy" : random_password.generated_password[0].result
@@ -144,13 +141,10 @@
       gcs_bucket          = var.gcs_bucket
       k8s_service_account = var.workload_identity_service_account
       ephemeral_storage   = var.ephemeral_storage
-<<<<<<< HEAD
       secret_name                       = var.db_secret_name
       cloudsql_instance_connection_name = local.cloudsql_instance_connection_name
-=======
       notebook_image      = "jupyter/tensorflow-notebook"
       notebook_image_tag  = "python-3.10"
->>>>>>> 45d2eab6
     })
   ]
   depends_on = [module.jupyterhub-workload-identity]
