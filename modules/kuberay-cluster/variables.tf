# Copyright 2023 Google LLC
#
# Licensed under the Apache License, Version 2.0 (the "License");
# you may not use this file except in compliance with the License.
# You may obtain a copy of the License at
#
#     http://www.apache.org/licenses/LICENSE-2.0
#
# Unless required by applicable law or agreed to in writing, software
# distributed under the License is distributed on an "AS IS" BASIS,
# WITHOUT WARRANTIES OR CONDITIONS OF ANY KIND, either express or implied.
# See the License for the specific language governing permissions and
# limitations under the License.

variable "project_id" {
  type        = string
  description = "GCP project id"
}

variable "db_region" {
  type        = string
  description = "Cloud SQL instance region"
  default     = "us-central1"
}

variable "namespace" {
  type        = string
  description = "Kubernetes namespace where resources are deployed"
  default     = "ray-system"
}

variable "create_namespace" {
  type = bool
}

variable "enable_tpu" {
  type        = bool
  description = "Set to true to request TPUs in Ray cluster"
  default     = false
}

variable "enable_gpu" {
  type        = bool
  description = "Set to true to request GPUs in Ray cluster"
  default     = false
}

variable "autopilot_cluster" {
  type = bool
}

variable "google_service_account" {
  type        = string
  description = "Google service account name"
  default     = "kuberay-gcp-sa"
}

variable "gcs_bucket" {
  type        = string
  description = "GCS Bucket name"
}

variable "grafana_host" {
  type = string
}

<<<<<<< HEAD
# Commenting out underutilized, nested variables because they're harder to
# strip from the YAML encoding. Add these back if we can easily strip out
# the null values.
variable "security_context" {
  description = "Kubernetes security context to set on all ray cluster pods"
  type = object({
    allowPrivilegeEscalation = optional(bool)
    capabilities = optional(object({
      # Not typically used
      # add  = optional(list(string))
      drop = optional(list(string))
    }))
    privileged             = optional(bool)
    procMount              = optional(string)
    readOnlyRootFilesystem = optional(bool)
    runAsGroup             = optional(number)
    runAsNonRoot           = optional(bool)
    runAsUser              = optional(number)
    seLinuxOptions = optional(object({
      level = optional(string)
      role  = optional(string)
      type  = optional(string)
      user  = optional(string)
    }))
    seccompProfile = optional(object({
      # Not typically used
      # localhostProfile = optional(string)
      type = optional(string)
    }))
    windowsOptions = optional(object({
      gmsaCredentialSpec    = optional(string)
      gmsaCredentiaSpecName = optional(string)
      hostProcess           = bool
      runAsUserName         = string
    }))
  })

  default = {
    allowPrivilegeEscalation = false
    capabilities = {
      drop = ["ALL"]
    }
    # GKE will automatically mount GPUs and TPUs into unprivileged pods
    privileged         = false
    readOnlyFileSystem = true
    runAsNonRoot       = true
    seccompProfile = {
      type = "RuntimeDefault"
    }
  }
=======
variable "db_secret_name" {
  type        = string
  description = "CloudSQL user credentials"
  default     = "empty-secret"
>>>>>>> 775407b7
}<|MERGE_RESOLUTION|>--- conflicted
+++ resolved
@@ -64,7 +64,6 @@
   type = string
 }
 
-<<<<<<< HEAD
 # Commenting out underutilized, nested variables because they're harder to
 # strip from the YAML encoding. Add these back if we can easily strip out
 # the null values.
@@ -115,10 +114,10 @@
       type = "RuntimeDefault"
     }
   }
-=======
+}
+
 variable "db_secret_name" {
   type        = string
   description = "CloudSQL user credentials"
   default     = "empty-secret"
->>>>>>> 775407b7
 }