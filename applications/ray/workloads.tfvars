--- conflicted
+++ resolved
@@ -18,12 +18,8 @@
 project_id = "<your project ID>"
 
 ## this is required for terraform to connect to GKE master and deploy workloads
-<<<<<<< HEAD
-cluster_name     = "<your cluster name>"
-=======
 create_cluster   = false # this flag will create a new standard public gke cluster in default network
 cluster_name     = "<cluster name>"
->>>>>>> 68dd0f8d
 cluster_location = "us-central1"
 
 #######################################################
